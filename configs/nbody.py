import dataclasses
import ml_collections


def get_config():
    config = ml_collections.ConfigDict()

    # Wandb logging
    config.wandb = wandb = ml_collections.ConfigDict()
    wandb.entity = None
    wandb.project = "set-diffusion"
    wandb.group = "cosmology"
    wandb.job_type = "training"
    wandb.name = None
    wandb.log_train = True
    wandb.workdir = "/n/holystore01/LABS/iaifi_lab/Lab/set-diffuser-checkpoints/"

    # Vartiational diffusion model
    config.vdm = vdm = ml_collections.ConfigDict()
    vdm.gamma_min = -8.0
    vdm.gamma_max = 14.0
    vdm.noise_schedule = "learned_linear"
    vdm.noise_scale = 1e-3
    vdm.timesteps = 0  # 0 for continuous-time VLB
    vdm.embed_context = True
    vdm.d_context_embedding = 16
    vdm.d_t_embedding = 16  # Timestep embedding dimension
    vdm.n_classes = 0
    vdm.use_encdec = False

    # Encoder and decoder specification
    config.encoder = encoder = ml_collections.ConfigDict()
    encoder.d_hidden = 256
    encoder.n_layers = 4
    encoder.d_embedding = 12

    config.decoder = decoder = ml_collections.ConfigDict()
    decoder.d_hidden = 256
    decoder.n_layers = 4

    # # Transformer score model
    # config.score = score = ml_collections.ConfigDict()
    # score.score = "transformer"
    # score.induced_attention = False
    # score.n_inducing_points = 200
    # score.d_model = 256
    # score.d_mlp = 1024
    # score.n_layers = 6
    # score.n_heads = 4
    # score.concat_conditioning = False
    # score.d_conditioning = 256

    # Graph score model
    config.score = score = ml_collections.ConfigDict()
    score.score = "graph"
    score.k = 40
    score.n_pos_features = 3
    score.num_mlp_layers = 3
    score.latent_size = 16
    score.hidden_size = 128
    score.skip_connections = True
    score.message_passing_steps = 10
    score.attention = True
    score.shared_weights = False  # GNN shares weights across message passing steps; Doesn't work yet because of flax quirks
    score.use_edges = True
    score.use_pbc = True
    score.use_absolute_distances = True
    score.use_fourier_features = True
    score.n_fourier_features = 16
    score.graph_construction = "pairwise_dist"  # "kd_tree" or "pairwise_dist"
    score.norm = "pair"  # "pair" or "layer" for LayerNorm or PairNorm. Otherwise, no normalization.

    # Training
    config.training = training = ml_collections.ConfigDict()
    training.half_precision = False
    training.batch_size = 16  # Must be divisible by number of devices; this is the total batch size, not per-device
    training.n_train_steps = 301_000
    training.warmup_steps = 5_000
    training.log_every_steps = 100
<<<<<<< HEAD
    training.eval_every_steps = 2_000  # training.n_train_steps + 1  # Turn off eval for now
    training.eval_n_batches = 10
=======
    training.eval_every_steps = 5000  # training.n_train_steps + 1  # Turn off eval for now
>>>>>>> cd1ec737
    training.save_every_steps = 20_000
    training.unconditional_dropout = True  # Set to True to use unconditional dropout (randomly zero out conditioning vectors)
    training.p_uncond = 0.1  # Fraction of conditioning vectors to zero out if unconditional_dropout is True

    # Data
    config.data = data = ml_collections.ConfigDict()
    data.dataset = "nbody"
    data.n_particles = 5000  # Select the first n_particles particles
    data.n_features = 3  # Select the first n_features features
    data.n_pos_features = 3  # Select the first n_pos_features features as coordinates (e.g., for graph-building)
    data.box_size = 1000.0  # Need to know the box size for augmentations
    data.add_augmentations = True
    data.add_rotations = True
    data.add_translations = True
    data.kwargs = {}

    # Optimizer (AdamW)
    config.optim = optim = ml_collections.ConfigDict()
    optim.learning_rate = 3e-4
    optim.weight_decay = 1e-4

    config.seed = 52

    return config<|MERGE_RESOLUTION|>--- conflicted
+++ resolved
@@ -77,12 +77,7 @@
     training.n_train_steps = 301_000
     training.warmup_steps = 5_000
     training.log_every_steps = 100
-<<<<<<< HEAD
-    training.eval_every_steps = 2_000  # training.n_train_steps + 1  # Turn off eval for now
-    training.eval_n_batches = 10
-=======
     training.eval_every_steps = 5000  # training.n_train_steps + 1  # Turn off eval for now
->>>>>>> cd1ec737
     training.save_every_steps = 20_000
     training.unconditional_dropout = True  # Set to True to use unconditional dropout (randomly zero out conditioning vectors)
     training.p_uncond = 0.1  # Fraction of conditioning vectors to zero out if unconditional_dropout is True
