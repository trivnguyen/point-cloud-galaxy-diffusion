import jax
from typing import Callable
import flax.linen as nn
import jax.numpy as jnp
import jraph

from models.graph_utils import add_graphs_tuples
from models.mlp import MLP


class CoordNorm(nn.Module):
    """Coordinate normalization, from
    https://github.com/lucidrains/egnn-pytorch/blob/main/egnn_pytorch/egnn_pytorch.py#LL67C28-L67C28
    """

    eps: float = 1e-8
    scale_init: float = 1.0

    def setup(self):
        self.scale = self.param("scale", nn.initializers.ones, (1,))

    def __call__(self, coors):
        norm = jnp.linalg.norm(coors, axis=-1, keepdims=True)
        normed_coors = coors / jax.lax.clamp(self.eps, norm, jnp.inf)
        return normed_coors * self.scale


def get_edge_mlp_updates(d_hidden, n_layers, activation, position_only=False) -> Callable:
    """Get an edge MLP update function

    Args:
        mlp_feature_sizes (int): number of features in the MLP

    Returns:
        Callable: update function
    """

    def update_fn(
        edges: jnp.ndarray,
        senders: jnp.ndarray,
        receivers: jnp.ndarray,
        globals: jnp.ndarray,
    ) -> jnp.ndarray:
        """update edge features

        Args:
            edges (jnp.ndarray): edge attributes
            senders (jnp.ndarray): senders node attributes
            receivers (jnp.ndarray): receivers node attributes
            globals (jnp.ndarray): global features

        Returns:
            jnp.ndarray: updated edge features
        """

        # Split senders and receivers into coordinates, velocities, and scalar attrs
        x_i, v_i, h_i = senders[:, :3], senders[:, 3:6], senders[:, 6:]
        x_j, v_j, h_j = receivers[:, :3], receivers[:, 3:6], receivers[:, 6:]

        # Messages from Eqs. (3) and (4)/(7)
        phi_e = MLP([d_hidden] * (n_layers), activation=activation)
        phi_x = MLP([d_hidden] * (n_layers - 1) + [1], activation=activation)

        m_ij = phi_e(
            jnp.concatenate(
                [
                    h_i,
                    h_j,
                    jnp.linalg.norm(x_i - x_j, axis=1, keepdims=True) ** 2,
                    globals,
                ],
                axis=-1,
            )
        )
        return (x_i - x_j) * phi_x(m_ij), m_ij

    def update_fn_position_only(
        edges: jnp.ndarray,
        senders: jnp.ndarray,
        receivers: jnp.ndarray,
        globals: jnp.ndarray,
    ) -> jnp.ndarray:
        """update edge features

        Args:
            edges (jnp.ndarray): edge attributes
            senders (jnp.ndarray): senders node attributes
            receivers (jnp.ndarray): receivers node attributes
            globals (jnp.ndarray): global features

        Returns:
            jnp.ndarray: updated edge features
        """

        # Split senders and receivers into coordinates, velocities, and scalar attrs
        x_i = senders
        x_j = receivers

        # Messages from Eqs. (3) and (4)/(7)
        phi_e = MLP([d_hidden] * (n_layers), activation=activation)
        phi_x = MLP([d_hidden] * (n_layers - 1) + [1], activation=activation)

        # Get invariants
<<<<<<< HEAD
        message_scalars = jnp.concatenate([jnp.linalg.norm(x_i - x_j, axis=1, keepdims=True) ** 2, globals], axis=-1)
        """'
=======
        message_scalars = jnp.concatenate(
            [jnp.linalg.norm(x_i - x_j, axis=1, keepdims=True) ** 2, globals], axis=-1
        )
        jax.debug.print(f'nans in message scalars = {jnp.sum(jnp.isnan(message_scalars))}')
        ''''
>>>>>>> c8f322e1
        if edges is not None:
            # edges[1] = m_ij? -> edges are updated, so after one iteration it won't be None but the message
            message_scalars = jnp.concatenate(
                [message_scalars, edges[1]], axis=-1
            )  # Add edge features if available
        """
        m_ij = phi_e(message_scalars)
        jax.debug.print(f'nans in m_ij = {jnp.sum(jnp.isnan(m_ij))}')
        return (x_i - x_j) * phi_x(m_ij), m_ij

    return update_fn if not position_only else update_fn_position_only


def get_node_mlp_updates(d_hidden, n_layers, activation, n_edge, position_only=False) -> Callable:
    """Get an node MLP update function

    Args:
        mlp_feature_sizes (int): number of features in the MLP

    Returns:
        Callable: update function
    """

    def update_fn(
        nodes: jnp.ndarray,
        senders: jnp.ndarray,
        receivers: jnp.ndarray,
        globals: jnp.ndarray,
    ) -> jnp.ndarray:
        """update edge features

        Args:
            edges (jnp.ndarray): edge attributes
            senders (jnp.ndarray): senders node attributes
            receivers (jnp.ndarray): receivers node attributes
            globals (jnp.ndarray): global features

        Returns:
            jnp.ndarray: updated edge features
        """

        sum_x_ij, m_i = receivers  # Get aggregated messages
        x_i, v_i, h_i = nodes[:, :3], nodes[:, 3:6], nodes[:, 6:]  # Split node attrs

        # From Eqs. (6) and (7)
        phi_v = MLP([d_hidden] * (n_layers - 1) + [1], activation=activation)
        phi_h = MLP([d_hidden] * (n_layers - 1) + [h_i.shape[-1]], activation=activation)

        # Apply updates
        v_i_p = sum_x_ij / (n_edge - 1) + phi_v(h_i) * v_i
        x_i_p = x_i + v_i_p
        h_i_p = phi_h(jnp.concatenate([h_i, m_i], -1)) + h_i  # Skip connection

        return jnp.concatenate([x_i_p, v_i_p, h_i_p], -1)

    def update_fn_position_only(
        nodes: jnp.ndarray,
        senders: jnp.ndarray,
        receivers: jnp.ndarray,
        globals: jnp.ndarray,
    ) -> jnp.ndarray:
        """update edge features

        Args:
            edges (jnp.ndarray): edge attributes
            senders (jnp.ndarray): senders node attributes
            receivers (jnp.ndarray): receivers node attributes
            globals (jnp.ndarray): global features

        Returns:
            jnp.ndarray: updated edge features
        """

        sum_x_ij, _ = receivers  # Get aggregated messages
        x_i = nodes

        # Apply updates
        x_i_p = x_i + sum_x_ij

        return x_i_p

    return update_fn if not position_only else update_fn_position_only


class EGNN(nn.Module):
    """A simple graph convolutional network"""

    message_passing_steps: int = 4
    skip_connections: bool = False
    norm_layer: bool = True
    d_hidden: int = 64
    n_layers: int = 3
    activation: str = "gelu"

    @nn.compact
    def __call__(self, graphs: jraph.GraphsTuple) -> jraph.GraphsTuple:
        """Do message passing on graph

        Args:
            graphs (jraph.GraphsTuple): graph object

        Returns:
            jraph.GraphsTuple: updated graph object
        """
        in_features = graphs.nodes.shape[-1]
        processed_graphs = graphs
        processed_graphs = processed_graphs._replace(globals=processed_graphs.globals.reshape(processed_graphs.globals.shape[0], -1))
        activation = getattr(nn, self.activation)

        # Switch for whether to use positions-only version of edge/node updates
        if (graphs.nodes.shape[-1] > 3) & (graphs.nodes.shape[-1] < 6):
            raise NotImplementedError("Number of features should be either 3 (just positions) or >= 6 (positions, velocities, and scalars)")

        positions_only = True if graphs.nodes.shape[-1] == 3 else False

        update_node_fn = get_node_mlp_updates(
            self.d_hidden,
            self.n_layers,
            activation,
            n_edge=processed_graphs.n_edge,
            position_only=positions_only,
        )
        update_edge_fn = get_edge_mlp_updates(self.d_hidden, self.n_layers, activation, position_only=positions_only)
        # Apply message-passing rounds
        for _ in range(self.message_passing_steps):
<<<<<<< HEAD
            graph_net = jraph.GraphNetwork(update_node_fn=update_node_fn, update_edge_fn=update_edge_fn)
=======
            jax.debug.print('**********')
            graph_net = jraph.GraphNetwork(
                update_node_fn=update_node_fn, update_edge_fn=update_edge_fn
            )
>>>>>>> c8f322e1
            if self.skip_connections:
                processed_graphs = add_graphs_tuples(graph_net(processed_graphs), processed_graphs)
            else:
                processed_graphs = graph_net(processed_graphs)
            jax.debug.breakpoint()
            jax.debug.print(f'nans before norm layers = {jnp.sum(jnp.isnan(processed_graphs.nodes))}')
            if self.norm_layer:
                processed_graphs = self.norm(processed_graphs, positions_only=positions_only)
        return processed_graphs

    def norm(self, graph, positions_only=False):
        if not positions_only:
            x, v, h = graph.nodes[..., :3], graph.nodes[..., 3:6], graph.nodes[..., 6:]

            # Only apply LN if scalars have more than one feature
            x, v, h = (
                nn.LayerNorm()(x),
                nn.LayerNorm()(v),
                h if h.shape[-1] == 1 else nn.LayerNorm()(h),
            )
            graph = graph._replace(nodes=jnp.concatenate([x, v, h], -1))
        else:
            x = nn.LayerNorm()(graph.nodes)
            graph = graph._replace(nodes=x)
        return graph<|MERGE_RESOLUTION|>--- conflicted
+++ resolved
@@ -101,16 +101,11 @@
         phi_x = MLP([d_hidden] * (n_layers - 1) + [1], activation=activation)
 
         # Get invariants
-<<<<<<< HEAD
-        message_scalars = jnp.concatenate([jnp.linalg.norm(x_i - x_j, axis=1, keepdims=True) ** 2, globals], axis=-1)
-        """'
-=======
         message_scalars = jnp.concatenate(
             [jnp.linalg.norm(x_i - x_j, axis=1, keepdims=True) ** 2, globals], axis=-1
         )
         jax.debug.print(f'nans in message scalars = {jnp.sum(jnp.isnan(message_scalars))}')
         ''''
->>>>>>> c8f322e1
         if edges is not None:
             # edges[1] = m_ij? -> edges are updated, so after one iteration it won't be None but the message
             message_scalars = jnp.concatenate(
@@ -236,14 +231,10 @@
         update_edge_fn = get_edge_mlp_updates(self.d_hidden, self.n_layers, activation, position_only=positions_only)
         # Apply message-passing rounds
         for _ in range(self.message_passing_steps):
-<<<<<<< HEAD
-            graph_net = jraph.GraphNetwork(update_node_fn=update_node_fn, update_edge_fn=update_edge_fn)
-=======
             jax.debug.print('**********')
             graph_net = jraph.GraphNetwork(
                 update_node_fn=update_node_fn, update_edge_fn=update_edge_fn
             )
->>>>>>> c8f322e1
             if self.skip_connections:
                 processed_graphs = add_graphs_tuples(graph_net(processed_graphs), processed_graphs)
             else:
